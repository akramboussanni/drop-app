mod auth;
mod db;
mod library;
mod remote;
mod unpacker;

<<<<<<< HEAD
use std::sync::{LazyLock, Mutex};
=======
use auth::{auth_initiate, generate_authorization_header, recieve_handshake};
use db::{fetch_base_url, DatabaseInterface, DATA_ROOT_DIR};
use env_logger;
>>>>>>> 5ef6b8e5
use env_logger::Env;
use http::{header::*, response::Builder as ResponseBuilder, status::StatusCode};
use library::{fetch_game, fetch_library, Game};
use log::info;
use remote::{gen_drop_url, use_remote};
use serde::{Deserialize, Serialize};
<<<<<<< HEAD
=======
use std::{
    collections::HashMap, io, sync::{LazyLock, Mutex}, task, thread
};
use structured_logger::{json::new_writer, Builder};
>>>>>>> 5ef6b8e5
use tauri_plugin_deep_link::DeepLinkExt;

#[derive(Clone, Copy, Serialize)]
pub enum AppStatus {
    NotConfigured,
    SignedOut,
    SignedIn,
    SignedInNeedsReauth,
}
#[derive(Clone, Serialize, Deserialize)]
#[serde(rename_all="camelCase")]
pub struct User {
    id: String,
    username: String,
    admin: bool,
    display_name: String,
    profile_picture: String,
}

#[derive(Clone, Serialize)]
pub struct AppState {
    status: AppStatus,
    user: Option<User>,
    games: HashMap<String, Game>,
}

#[tauri::command]
fn fetch_state<'a>(state: tauri::State<'_, Mutex<AppState>>) -> Result<AppState, String> {
    let guard = state.lock().unwrap();
    let cloned_state = guard.clone();
    drop(guard);
    Ok(cloned_state)
}

fn setup() -> AppState {
    env_logger::Builder::from_env(Env::default().default_filter_or("info")).init();

    let is_set_up = db::is_set_up();
    if !is_set_up {
        return AppState {
            status: AppStatus::NotConfigured,
            user: None,
            games: HashMap::new(),
        };
    }

    let auth_result = auth::setup().unwrap();
    AppState {
        status: auth_result.0,
        user: auth_result.1,
<<<<<<< HEAD
    }
=======
        games: HashMap::new(),
    };
>>>>>>> 5ef6b8e5
}

pub static DB: LazyLock<DatabaseInterface> = LazyLock::new(db::setup);

#[cfg_attr(mobile, tauri::mobile_entry_point)]
pub fn run() {
    let state = setup();
    info!("initialized drop client");

    let mut builder = tauri::Builder::default().plugin(tauri_plugin_dialog::init());

    #[cfg(desktop)]
    {
        builder = builder.plugin(tauri_plugin_single_instance::init(|_app, argv, _cwd| {
            // when defining deep link schemes at runtime, you must also check `argv` here
        }));
    }

    builder
        .plugin(tauri_plugin_deep_link::init())
        .manage(Mutex::new(state))
        .invoke_handler(tauri::generate_handler![
            // DB
            fetch_state,
            // Auth
            auth_initiate,
            // Remote
            use_remote,
            gen_drop_url,
            // Library
            fetch_library,
            fetch_game,
        ])
        .plugin(tauri_plugin_shell::init())
        .setup(|app| {
            #[cfg(any(target_os = "linux", all(debug_assertions, windows)))]
            {
                use tauri_plugin_deep_link::DeepLinkExt;
                app.deep_link().register_all()?;
                info!("registered all pre-defined deep links");
            }

            let handle = app.handle().clone();

            let _main_window = tauri::WebviewWindowBuilder::new(
                &handle,
                "main", // BTW this is not the name of the window, just the label. Keep this 'main', there are permissions & configs that depend on it
                tauri::WebviewUrl::App("index.html".into()),
            )
            .title("Drop Desktop App")
            .min_inner_size(900.0, 900.0)
            .inner_size(1536.0, 864.0)
            .decorations(false)
            .data_directory(DATA_ROOT_DIR.join(".webview"))
            .build()
            .unwrap();

            app.deep_link().on_open_url(move |event| {
                info!("handling drop:// url");
                let binding = event.urls();
                let url = binding.first().unwrap();
                if url.host_str().unwrap() == "handshake" {
                    recieve_handshake(handle.clone(), url.path().to_string())
                }
            });

            Ok(())
        })
        .register_asynchronous_uri_scheme_protocol("object", move |_ctx, request, responder| {
            let base_url = fetch_base_url();

            // Drop leading /
            let object_id = &request.uri().path()[1..];

            let object_url = base_url
                .join("/api/v1/client/object/")
                .unwrap()
                .join(object_id)
                .unwrap();

            info!["{}", object_url.to_string()];

            let header = generate_authorization_header();
            let client: reqwest::blocking::Client = reqwest::blocking::Client::new();
            let response = client
                .get(object_url.to_string())
                .header("Authorization", header)
                .send()
                .unwrap();

            let resp_builder = ResponseBuilder::new().header(
                CONTENT_TYPE,
                response.headers().get("Content-Type").unwrap(),
            );
            let data = Vec::from(response.bytes().unwrap());
            let resp = resp_builder.body(data).unwrap();

            responder.respond(resp);
        })
        .run(tauri::generate_context!())
        .expect("error while running tauri application");
}<|MERGE_RESOLUTION|>--- conflicted
+++ resolved
@@ -4,26 +4,19 @@
 mod remote;
 mod unpacker;
 
-<<<<<<< HEAD
-use std::sync::{LazyLock, Mutex};
-=======
 use auth::{auth_initiate, generate_authorization_header, recieve_handshake};
 use db::{fetch_base_url, DatabaseInterface, DATA_ROOT_DIR};
 use env_logger;
->>>>>>> 5ef6b8e5
 use env_logger::Env;
 use http::{header::*, response::Builder as ResponseBuilder, status::StatusCode};
 use library::{fetch_game, fetch_library, Game};
 use log::info;
 use remote::{gen_drop_url, use_remote};
 use serde::{Deserialize, Serialize};
-<<<<<<< HEAD
-=======
 use std::{
     collections::HashMap, io, sync::{LazyLock, Mutex}, task, thread
 };
 use structured_logger::{json::new_writer, Builder};
->>>>>>> 5ef6b8e5
 use tauri_plugin_deep_link::DeepLinkExt;
 
 #[derive(Clone, Copy, Serialize)]
@@ -34,13 +27,12 @@
     SignedInNeedsReauth,
 }
 #[derive(Clone, Serialize, Deserialize)]
-#[serde(rename_all="camelCase")]
 pub struct User {
     id: String,
     username: String,
     admin: bool,
-    display_name: String,
-    profile_picture: String,
+    displayName: String,
+    profilePicture: String,
 }
 
 #[derive(Clone, Serialize)]
@@ -58,7 +50,7 @@
     Ok(cloned_state)
 }
 
-fn setup() -> AppState {
+fn setup<'a>() -> AppState {
     env_logger::Builder::from_env(Env::default().default_filter_or("info")).init();
 
     let is_set_up = db::is_set_up();
@@ -71,18 +63,14 @@
     }
 
     let auth_result = auth::setup().unwrap();
-    AppState {
+    return AppState {
         status: auth_result.0,
         user: auth_result.1,
-<<<<<<< HEAD
-    }
-=======
         games: HashMap::new(),
     };
->>>>>>> 5ef6b8e5
 }
 
-pub static DB: LazyLock<DatabaseInterface> = LazyLock::new(db::setup);
+pub static DB: LazyLock<DatabaseInterface> = LazyLock::new(|| db::setup());
 
 #[cfg_attr(mobile, tauri::mobile_entry_point)]
 pub fn run() {
@@ -140,9 +128,10 @@
             app.deep_link().on_open_url(move |event| {
                 info!("handling drop:// url");
                 let binding = event.urls();
-                let url = binding.first().unwrap();
-                if url.host_str().unwrap() == "handshake" {
-                    recieve_handshake(handle.clone(), url.path().to_string())
+                let url = binding.get(0).unwrap();
+                match url.host_str().unwrap() {
+                    "handshake" => recieve_handshake(handle.clone(), url.path().to_string()),
+                    _ => (),
                 }
             });
 
