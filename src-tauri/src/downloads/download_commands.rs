--- conflicted
+++ resolved
@@ -60,11 +60,7 @@
         }
     });
     info!("Spawned download");
-<<<<<<< HEAD
-    return Ok(());
-=======
     Ok(())
->>>>>>> 251e8805
 }
 
 pub fn start_game_download(
@@ -108,9 +104,6 @@
     info!("Stopping callback");
     callback.store(true, Ordering::Release);
 
-<<<<<<< HEAD
-    return Ok(());
-=======
     Ok(())
 }
 
@@ -124,5 +117,4 @@
     let progress = download_agent.progress.get_progress_percentage();
     info!("{}", progress);
     Ok(progress)
->>>>>>> 251e8805
 }