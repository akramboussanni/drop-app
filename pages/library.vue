--- conflicted
+++ resolved
@@ -1,31 +1,10 @@
 <template>
   <div class="flex flex-row h-full">
-<<<<<<< HEAD
-    <div class="flex-none max-h-full overflow-y-auto w-64 bg-zinc-950 px-2 py-1">
-      <ul class="flex flex-col gap-y-1">
-        <NuxtLink v-for="(nav, navIdx) in navigation" :key="nav.route" :class="[
-          'transition-all duration-200 rounded-lg flex items-center py-1.5 px-3',
-          navIdx === currentNavigation
-            ? 'bg-zinc-800 text-zinc-100'
-            : nav.isInstalled.value
-              ? 'text-zinc-300 hover:bg-zinc-800/90 hover:text-zinc-200'
-              : 'text-zinc-500 hover:bg-zinc-800/70 hover:text-zinc-300',
-        ]" :href="nav.route">
-          <div class="flex items-center w-full gap-x-3">
-            <img class="size-6 flex-none object-cover bg-zinc-900 rounded" :src="icons[nav.id]" alt="" />
-            <p class="truncate text-sm font-display leading-6 flex-1">
-              {{ nav.label }}
-            </p>
-          </div>
-        </NuxtLink>
-      </ul>
-=======
     <!-- Sidebar -->
     <div
       class="flex-none max-h-full overflow-y-auto w-72 bg-zinc-950/50 backdrop-blur-xl px-4 py-3 border-r border-zinc-800/50"
     >
       <LibrarySearch />
->>>>>>> 8520b255
     </div>
     <div class="grow overflow-y-auto">
       <NuxtPage :libraryDownloadError="libraryDownloadError" />
@@ -34,73 +13,11 @@
 </template>
 
 <script setup lang="ts">
-<<<<<<< HEAD
-import { invoke } from "@tauri-apps/api/core";
-import { listen } from "@tauri-apps/api/event";
-import { GameStatusEnum, type Game, type GameStatus, type NavigationItem } from "~/types";
 
-=======
->>>>>>> 8520b255
 let libraryDownloadError = false;
+
 </script>
 
-<<<<<<< HEAD
-const games: { [key: string]: { game: Game, status: Ref<GameStatus, GameStatus> } } = {};
-const icons: { [key: string]: string } = {};
-
-const rawGames: Ref<Game[], Game[]> = ref([])
-
-async function calculateGames() {
-  try {
-    rawGames.value = await invoke("fetch_library");
-    for (const game of rawGames.value) {
-      if (games[game.id]) continue;
-      games[game.id] = await useGame(game.id);
-    }
-    for (const game of rawGames.value) {
-      if (icons[game.id]) continue;
-      icons[game.id] = await useObject(game.mIconId);
-    }
-  }
-  catch (e) {
-    console.log(e)
-    libraryDownloadError = true;
-    return new Array();
-  }
-}
-
-await calculateGames();
-
-const navigation = computed(() => rawGames.value.map((game) => {
-  const status = games[game.id].status;
-
-  const isInstalled = computed(
-    () =>
-      status.value.type == GameStatusEnum.Installed ||
-      status.value.type == GameStatusEnum.SetupRequired
-  );
-
-  const item = {
-    label: game.mName,
-    route: `/library/${game.id}`,
-    prefix: `/library/${game.id}`,
-    isInstalled,
-    id: game.id,
-  };
-  return item;
-})
-);
-const { currentNavigation, recalculateNavigation } = useCurrentNavigationIndex(navigation.value);
-
-
-listen("update_library", async (event) => {
-  console.log("Updating library");
-  await calculateGames()
-  recalculateNavigation();
-})
-
-</script>
-=======
 <style scoped>
 .list-move,
 .list-enter-active,
@@ -117,5 +34,4 @@
 .list-leave-active {
   position: absolute;
 }
-</style>
->>>>>>> 8520b255
+</style>